--- conflicted
+++ resolved
@@ -128,10 +128,6 @@
 			return nil
 		}
 		insertStatement = fmt.Sprintf("%s, ?", insertStatement)
-<<<<<<< HEAD
-=======
-
->>>>>>> 53342eff
 		// Map the raw string value to the correct database value.
 		// Assume columns in metadata line up with columns in raw data.
 		dbValue, err := d.mapVariable(variables[i].Type, doc.Cols[i])
@@ -182,11 +178,7 @@
 	return nil
 }
 
-<<<<<<< HEAD
-// InitializeDataset initializes the dataset.
-=======
 // InitializeDataset initializes the dataset with the provided metadata.
->>>>>>> 53342eff
 func (d *Database) InitializeDataset(meta *metadata.Metadata) (*model.Dataset, error) {
 	ds := model.NewDataset(meta.ID, meta.Name, meta.Description, meta)
 
