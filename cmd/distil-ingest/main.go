--- conflicted
+++ resolved
@@ -122,27 +122,26 @@
 		if c.String("es-endpoint") == "" && c.String("database") == "" {
 			return cli.NewExitError("missing commandline flag `--es-endpoint` or `--database`", 1)
 		}
-<<<<<<< HEAD
-		if c.String("es-index") == "" && c.String("db-table") == "" {
-			return cli.NewExitError("missing commandline flag `--es-index` or `--db-table`", 1)
-=======
-		if c.String("es-metadata-index") == "" {
-			return cli.NewExitError("missing commandline flag `--es-metadata-index`", 1)
-		}
-		if c.String("es-data-index") == "" {
-			return cli.NewExitError("missing commandline flag `--es-data-index`", 1)
->>>>>>> ff487ce8
+		if c.String("es-metadata-index") == "" && c.String("db-table") == "" {
+			return cli.NewExitError("missing commandline flag `--es-metadata-index` or `--db-table`", 1)
+		}
+		if c.String("es-data-index") == "" && c.String("db-table") == "" {
+			return cli.NewExitError("missing commandline flag `--es-data-index` or `--db-table`", 1)
 		}
 		if c.String("schema") == "" {
 			return cli.NewExitError("missing commandline flag `--schema`", 1)
 		}
 		if c.String("dataset") == "" {
 			return cli.NewExitError("missing commandline flag `--dataset`", 1)
-<<<<<<< HEAD
-		}
+		}
+		if c.String("classification") == "" {
+			return cli.NewExitError("missing commandline flag `--classification`", 1)
+		}
+
 		config := &conf.Conf{
 			ESEndpoint:           c.String("es-endpoint"),
 			ESIndex:              c.String("es-index"),
+			ClassificationPath:   filepath.Clean(c.String("classification")),
 			SchemaPath:           filepath.Clean(c.String("schema")),
 			DatasetPath:          filepath.Clean(c.String("dataset")),
 			ErrThreshold:         c.Float64("error-threshold"),
@@ -157,6 +156,15 @@
 			DBPassword:           c.String("db-password"),
 		}
 
+		// load the metadata
+		meta, err := metadata.LoadMetadataFromClassification(
+			config.SchemaPath,
+			config.ClassificationPath)
+		if err != nil {
+			log.Error(err)
+			os.Exit(1)
+		}
+
 		if config.ESEndpoint != "" {
 			// create elasticsearch client
 			delugeClient, err := delugeElastic.NewClient(
@@ -183,119 +191,18 @@
 			}
 
 			// ingest the metadata
-			err = ingestMetadata(metadataIndexName, config.SchemaPath, elasticClient)
+			err = ingestMetadata(metadataIndexName, meta, elasticClient)
 			if err != nil {
 				log.Error(err)
 				os.Exit(1)
 			}
 
 			// ingest the data
-			err = ingestES(config, delugeClient)
-			if err != nil {
-				log.Error(err)
-				os.Exit(1)
-			}
-=======
-		}
-		if c.String("classification") == "" {
-			return cli.NewExitError("missing commandline flag `--classification`", 1)
-		}
-
-		esEndpoint := c.String("es-endpoint")
-		esMetadataIndex := c.String("es-metadata-index")
-		esDataIndex := c.String("es-data-index")
-		schemaPath := filepath.Clean(c.String("schema"))
-		datasetPath := filepath.Clean(c.String("dataset"))
-		classificationPath := filepath.Clean(c.String("classification"))
-		errThreshold := c.Float64("error-threshold")
-		numActiveConnections := c.Int("num-active-connections")
-		numWorkers := c.Int("num-workers")
-		bulkByteSize := c.Int64("batch-size")
-		scanBufferSize := c.Int("scan-size")
-		clearExisting := c.Bool("clear-existing")
-
-		// create elasticsearch client
-		delugeClient, err := delugeElastic.NewClient(
-			delugeElastic.SetURL(esEndpoint),
-			delugeElastic.SetHTTPClient(&http.Client{Timeout: timeout}),
-			delugeElastic.SetMaxRetries(10),
-			delugeElastic.SetSniff(false),
-			delugeElastic.SetGzip(true))
-		if err != nil {
-			log.Error(err)
-			os.Exit(1)
-		}
-
-		// create elasticsearch client
-		elasticClient, err := elastic.NewClient(
-			elastic.SetURL(esEndpoint),
-			elastic.SetHttpClient(&http.Client{Timeout: timeout}),
-			elastic.SetMaxRetries(10),
-			elastic.SetSniff(false),
-			elastic.SetGzip(true))
-		if err != nil {
-			log.Error(err)
-			os.Exit(1)
-		}
-
-		// load the metadata
-		meta, err := metadata.LoadMetadataFromClassification(
-			schemaPath,
-			classificationPath)
-		if err != nil {
-			log.Error(err)
-			os.Exit(1)
-		}
-
-		// Create the metadata index if it doesn't exist
-		err = metadata.CreateMetadataIndex(elasticClient, esMetadataIndex, false)
-		if err != nil {
-			log.Error(errors.Cause(err))
-			os.Exit(1)
-		}
-
-		// Ingest the dataset info into the metadata index
-		err = metadata.IngestMetadata(
-			elasticClient,
-			esMetadataIndex,
-			meta)
-		if err != nil {
-			log.Error(err)
-			os.Exit(1)
-		}
-
-		// create file input
-		input, err := deluge.NewFileInput([]string{datasetPath}, nil)
-		if err != nil {
-			log.Error(err)
-			os.Exit(1)
-		}
-
-		// create doc
-		doc, err := d3mdata.NewD3MData(meta)
-		if err != nil {
-			log.Error(err)
-			os.Exit(1)
-		}
-
-		// create ingestor
-		ingestor, err := deluge.NewIngestor(
-			deluge.SetDocument(doc),
-			deluge.SetInput(input),
-			deluge.SetClient(delugeClient),
-			deluge.SetIndex(esDataIndex),
-			deluge.SetErrorThreshold(errThreshold),
-			deluge.SetActiveConnections(numActiveConnections),
-			deluge.SetNumWorkers(numWorkers),
-			deluge.SetBulkByteSize(bulkByteSize),
-			deluge.SetScanBufferSize(scanBufferSize),
-			deluge.ClearExistingIndex(clearExisting),
-			deluge.SetNumReplicas(1))
-		if err != nil {
-			log.Error(err)
-			os.Exit(1)
-		}
->>>>>>> ff487ce8
+			err = ingestES(config, delugeClient, meta)
+			if err != nil {
+				log.Error(err)
+				os.Exit(1)
+			}
 
 			// check errors
 			errs := deluge.DocErrs()
@@ -310,7 +217,7 @@
 		}
 
 		if config.Database != "" {
-			err := ingestPostgres(config)
+			err := ingestPostgres(config, meta)
 			if err != nil {
 				log.Error(err)
 				os.Exit(1)
@@ -323,15 +230,15 @@
 	app.Run(os.Args)
 }
 
-func ingestMetadata(metadataIndexName string, schemaPath string, elasticClient *elastic.Client) error {
+func ingestMetadata(metadataIndexName string, meta *metadata.Metadata, elasticClient *elastic.Client) error {
 	// Create the metadata index if it doesn't exist
-	err := metadata.CreateMetadataIndex(metadataIndexName, false, elasticClient)
+	err := metadata.CreateMetadataIndex(elasticClient, metadataIndexName, false)
 	if err != nil {
 		return err
 	}
 
 	// Ingest the dataset info into the metadata index
-	err = metadata.IngestMetadata(metadataIndexName, schemaPath, elasticClient)
+	err = metadata.IngestMetadata(elasticClient, metadataIndexName, meta)
 	if err != nil {
 		return err
 	}
@@ -339,13 +246,13 @@
 	return nil
 }
 
-func ingestES(config *conf.Conf, delugeClient *delugeElastic.Client) error {
+func ingestES(config *conf.Conf, delugeClient *delugeElastic.Client, meta *metadata.Metadata) error {
 	input, err := deluge.NewFileInput([]string{config.DatasetPath}, nil)
 	if err != nil {
 		return err
 	}
 
-	doc, err := d3mdata.NewD3MData(config.SchemaPath)
+	doc, err := d3mdata.NewD3MData(meta)
 	if err != nil {
 		return err
 	}
@@ -376,7 +283,7 @@
 	return nil
 }
 
-func ingestPostgres(config *conf.Conf) error {
+func ingestPostgres(config *conf.Conf, meta *metadata.Metadata) error {
 	log.Info("Starting ingestion")
 	// Connect to the database.
 	pg, err := postgres.NewDatabase(config)
@@ -393,7 +300,12 @@
 	}
 
 	// Create the database table.
-	err = pg.InitializeTable(config.DBTable, config.SchemaPath)
+	ds, err := pg.InitializeDataset(meta)
+	if err != nil {
+		return err
+	}
+
+	err = pg.InitializeTable(config.DBTable, ds)
 	if err != nil {
 		return err
 	}
