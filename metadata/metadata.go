package metadata

import (
	"fmt"
	"context"
	"io/ioutil"
	"path/filepath"

	"gopkg.in/olivere/elastic.v5"
	"github.com/jeffail/gabs"
<<<<<<< HEAD
	"github.com/unchartedsoftware/plog"
=======
	"github.com/pkg/errors"
	log "github.com/unchartedsoftware/plog"
>>>>>>> 390a78d6
)

// CreateMetadataIndex creates a new ElasticSearch index with our target mappings.  An ngram analyzer
// is defined and applied to the variable names to allow for substring searching.
func CreateMetadataIndex(index string, overwrite bool, client *elastic.Client) error {
	exists, err := client.IndexExists(index).Do(context.Background())
	if err != nil {
		return errors.Wrapf(err, "Failed to complete check for existence of index %s", index)
	}

	// delete the index if it already exists
	if exists {
		if !overwrite {
			log.Infof("Skipped index create index %s - index already exists and overwrite is disabled", index)
			return nil
		}

		deleted, err := client.DeleteIndex(index).Do(context.Background())
		if err != nil {
			return errors.Wrapf(err, "Failed to delete index %s", index)
		}

		if !deleted.Acknowledged {
			return fmt.Errorf("Failed to create index %s - index could not be deleted", index)
		}
	}

	creationData := `{
		"settings": {
			"analysis": {
				"filter": {
					"ngram_filter": {
						"type": "ngram",
						"min_gram": 4,
						"max_gram": 20
					}
				},
				"analyzer": {
					"ngram_analyzer": {
						"type": "custom",
						"tokenizer": "standard",
						"filter": [
							"lowercase",
							"ngram_filter"
						]
					}
				}
			}
		},
		"mappings": {
			"metadata": {
				"properties": {
					"datasetId": {
						"type": "string"
					},
					"name": {
						"type": "string"
					},
					"description": {
						"type": "string"
					},
					"variables": {
						"properties": {
							"varDescription": {
								"type": "string"
							},
							"varName": {
								"type": "string",
								"analyzer": "ngram_analyzer",
								"include_in_all": true,
								"term_vector": "yes"
							},
							"varRole": {
								"type": "string"
							},
							"varType": {
								"type": "string"
							}
						}
					}
				}
			}
		}
	}`
	created, err := client.CreateIndex(index).BodyString(creationData).Do(context.Background())
	if err != nil {
		errors.Wrapf(err, "Failed to create index %s", index)
	}
	if !created.Acknowledged {
		return fmt.Errorf("Failed to create new index %s", index)
	}
	return nil
}

// IngestMetadata adds a document consisting of the dataset's metadata to the
// caller supplied index.
func IngestMetadata(index string, schemaPath string, client *elastic.Client) error {
	// Unmarshall the schema file
	schema, err := gabs.ParseJSONFile(schemaPath)
	if err != nil {
		return errors.Wrap(err, "Failed to parses schema file")
	}

	// load data description text
	descPath := schema.Path("descriptionFile").Data().(string)
	contents, err := ioutil.ReadFile(filepath.Dir(schemaPath) + "/" + descPath)
	if err != nil {
		return errors.Wrap(err, "Failed to load description file")
	}

	// create a new object for our output metadata and write the parts of the schema
	// we want into it - name, id, description, variable info
	output := gabs.New()
	val, ok := schema.Path("name").Data().(string)
	if ok {
		output.SetP(val, "name")
	}
	output.SetP(schema.Path("datasetId").Data().(string), "datasetId")
	output.SetP(string(contents), "description")
	output.ArrayP("variables")

	// add the training and target data variables - - don't include the index columns in the final
	// values
	trainVariables, err := schema.Path("trainData.trainData").Children()
	if err != nil {
		return errors.Wrap(err, "Failed to parse training data")
	}
	targetVariables, err := schema.Path("trainData.trainTargets").Children()
	if err != nil {
		return errors.Wrap(err, "Failed to parse target data")
	}
	variables := append(trainVariables, targetVariables...)

	for _, variable := range variables {
		if variable.Path("varRole").Data().(string) == "index" {
			continue
		}
		output.ArrayAppendP(variable.Data(), "variables")
	}

	id := schema.Path("datasetId").Data().(string)

	// push the document into the metadata index
	indexResp, err := client.Index().
		Index(index).
		Type("metadata").
		Id(id).
		BodyString(output.String()).
		Do(context.Background())
	if err != nil {
		return errors.Wrapf(err, "Failed to add document to index %s", index)
	}

	if !indexResp.Created {
		return fmt.Errorf("Failed to add new metadata record with ID %s", id)
	}

	return nil
}<|MERGE_RESOLUTION|>--- conflicted
+++ resolved
@@ -8,12 +8,7 @@
 
 	"gopkg.in/olivere/elastic.v5"
 	"github.com/jeffail/gabs"
-<<<<<<< HEAD
 	"github.com/unchartedsoftware/plog"
-=======
-	"github.com/pkg/errors"
-	log "github.com/unchartedsoftware/plog"
->>>>>>> 390a78d6
 )
 
 // CreateMetadataIndex creates a new ElasticSearch index with our target mappings.  An ngram analyzer
