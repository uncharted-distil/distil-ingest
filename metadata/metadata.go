--- conflicted
+++ resolved
@@ -20,17 +20,13 @@
 )
 
 const (
-<<<<<<< HEAD
-	defaultVarType = "unknown"
-	resTypeAudio   = "audio"
-	resTypeImage   = "image"
-	resTypeTable   = "table"
-	resTypeText    = "text"
-	resTypeTime    = "timeseries"
-=======
 	defaultVarType        = "unknown"
+	resTypeAudio          = "audio"
+	resTypeImage          = "image"
+	resTypeTable          = "table"
+	resTypeText           = "text"
+	resTypeTime           = "timeseries"
 	variableNameSizeLimit = 50
->>>>>>> 3ba036ca
 )
 
 var (
